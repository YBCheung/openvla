--- conflicted
+++ resolved
@@ -148,13 +148,9 @@
 cache/
 data/
 
-<<<<<<< HEAD
 # runs models
 runs/
-wandb/
 adapter-tmp/
-=======
 # Rollout videos and wandb logs
 rollouts/
-wandb/
->>>>>>> c8f03f48
+wandb/