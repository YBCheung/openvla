"""
finetune.py

Simple script for parameter-efficient fine-tuning of OpenVLA models loaded through the HuggingFace AutoClasses, using
HuggingFace PEFT library for low-rank adaptation (LoRA).

Notes & Benchmarks:
    - Requires PEFT (`pip install peft==0.11.1`)
    - LoRA fine-tuning (see parameters below -- no quantization, LoRA rank = 32, target_modules = all-linear):
        + One 48 GB GPU can fit a Batch Size of 12
        + One 80 GB GPU can fit a Batch Size of 24

Run with:
    - [Single Node Multi-GPU (= $K) ]: torchrun --standalone --nnodes 1 --nproc-per-node $K vla-scripts/finetune.py
    - [Override Config Values]: torchrun --standalone --nnodes 1 --nproc-per-node $K vla-scripts/finetune.py \
                                    --data_root_dir <PATH/TO/RLDS/DATASETS/DIRECTORY> \
                                    --dataset_name <DATASET_NAME> \
                                    --run_root_dir <PATH/TO/LOGS/DIR> \
                                    ...

    
"""

import sys
print(sys.path)
import os
from collections import deque
from dataclasses import dataclass
from pathlib import Path
from typing import Optional

import draccus
import torch
import torch.distributed as dist
import tqdm
from accelerate import PartialState
from peft import LoraConfig, PeftModel, get_peft_model, prepare_model_for_kbit_training
from torch.nn.parallel import DistributedDataParallel as DDP
from torch.optim import AdamW
from torch.utils.data import DataLoader
from transformers import AutoModelForVision2Seq, AutoProcessor, BitsAndBytesConfig
from transformers import AutoConfig, AutoImageProcessor
from transformers.modeling_outputs import CausalLMOutputWithPast

import wandb
from prismatic.models.backbones.llm.prompting import PurePromptBuilder, VicunaV15ChatPromptBuilder
from prismatic.util.data_utils import PaddedCollatorForActionPrediction
from prismatic.vla.action_tokenizer import ActionTokenizer
from prismatic.vla.datasets import RLDSBatchTransform, RLDSDataset
from prismatic.vla.datasets.rlds.utils.data_utils import save_dataset_statistics

from prismatic.extern.hf.configuration_prismatic import OpenVLAConfig
from prismatic.extern.hf.modeling_prismatic import OpenVLAForActionPrediction
from prismatic.extern.hf.processing_prismatic import PrismaticImageProcessor, PrismaticProcessor

# Sane Defaults
os.environ["TOKENIZERS_PARALLELISM"] = "false"


# # === Utilities ===
# # fmt: off
# def create_vision_transform(vla: nn.Module, input_size: int) -> Callable[[Image.Image], torch.Tensor]:
#     """Gets image transform for the vision encoder."""
#     data_cfg = timm.data.resolve_model_data_config(vla.vision_backbone)
#     data_cfg["input_size"] = (3, input_size, input_size)
#     return timm.data.create_transform(
#         input_size=data_cfg["input_size"],
#         interpolation=data_cfg["interpolation"],
#         mean=data_cfg["mean"],
#         std=data_cfg["std"],
#         crop_pct=1.0,           # Set to 1.0 to disable cropping
#         crop_mode="center",     # Default crop mode --> no-op when `crop_pct == 1.0`
#         is_training=False,      # Disable image_aug when loading transform; handled by RLDS dataloader
#     )
#
# # fmt: on


@dataclass
class FinetuneConfig:
    # fmt: off
    vla_path: str = "openvla/openvla-7b"                            # Path to OpenVLA model (on HuggingFace Hub)

    # Directory Paths
    data_root_dir: Path = Path("/scratch/work/zhangy50/RL/spot_VLA/dataset/tensorflow_datasets")        # Path to Open-X dataset directory
    dataset_name: str = "spot_kitchen"                                # Name of fine-tuning dataset (e.g., `droid_wipe`)
    run_root_dir: Path = Path("runs")                              # Path to directory to store logs & checkpoints
    adapter_tmp_dir: Path = Path("adapter-tmp")                     # Temporary directory for LoRA weights before fusing

    # Fine-tuning Parameters
<<<<<<< HEAD
    batch_size: int = 16  # 24 to big for H100                                        # Fine-tuning batch size
    max_steps: int = 10_000 # 10_000                                        # Max number of fine-tuning steps
    save_steps: int = 2000                                          # Interval for checkpoint saving
    learning_rate: float = 2e-5                                     # Fine-tuning learning rate
    grad_accumulation_steps: int = 1                                # Gradient accumulation steps
    image_aug: bool = True                                          # Whether to train with image augmentations
    shuffle_buffer_size: int = 2000 # 100_000                              # Dataloader shuffle buffer size (can reduce if OOM)
    save_latest_checkpoint_only: bool = False                        # Whether to save only one checkpoint per run and
=======
    batch_size: int = 16                                            # Fine-tuning batch size
    max_steps: int = 200_000                                        # Max number of fine-tuning steps
    save_steps: int = 5000                                          # Interval for checkpoint saving
    learning_rate: float = 5e-4                                     # Fine-tuning learning rate
    grad_accumulation_steps: int = 1                                # Gradient accumulation steps
    image_aug: bool = True                                          # Whether to train with image augmentations
    shuffle_buffer_size: int = 100_000                              # Dataloader shuffle buffer size (can reduce if OOM)
    save_latest_checkpoint_only: bool = True                        # Whether to save only one checkpoint per run and
>>>>>>> c8f03f48
                                                                    #   continually overwrite the latest checkpoint
                                                                    #   (If False, saves all checkpoints)

    # LoRA Arguments
    use_lora: bool = True                                           # Whether to use LoRA fine-tuning
    lora_rank: int = 64                                             # Rank of LoRA weight matrix
    lora_dropout: float = 0.0                                       # Dropout applied to LoRA weights
    use_quantization: bool = False                                  # Whether to 4-bit quantize VLA for LoRA fine-tuning
                                                                    #   => CAUTION: Reduces memory but hurts performance

    # Tracking Parameters
<<<<<<< HEAD
    wandb_project: str = "openvla_spot"                                  # Name of W&B project to log to (use default!)
    wandb_entity: str = "yibo-zhang"                          # Name of entity to log under
=======
    wandb_project: str = "openvla"                                  # Name of W&B project to log to (use default!)
    wandb_entity: str = "stanford-voltron"                          # Name of entity to log under
>>>>>>> c8f03f48
    run_id_note: Optional[str] = None                               # Extra note for logging, Weights & Biases

    # fmt: on


@draccus.wrap()
def finetune(cfg: FinetuneConfig) -> None:
    print(f"Fine-tuning OpenVLA Model `{cfg.vla_path}` on `{cfg.dataset_name}`")

    # [Validate] Ensure GPU Available & Set Device / Distributed Context
    assert torch.cuda.is_available(), "Fine-tuning assumes at least one GPU is available!"
    distributed_state = PartialState()
    torch.cuda.set_device(device_id := distributed_state.local_process_index)
    torch.cuda.empty_cache()

    # Configure Unique Experiment ID & Log Directory
    exp_id = (
        f"{cfg.vla_path.split('/')[-1]}+{cfg.dataset_name}"
        f"+b{cfg.batch_size * cfg.grad_accumulation_steps}"
        f"+lr-{cfg.learning_rate}"
    )
    if cfg.use_lora:
        exp_id += f"+lora-r{cfg.lora_rank}+dropout-{cfg.lora_dropout}"
    if cfg.use_quantization:
        exp_id += "+q-4bit"
    if cfg.run_id_note is not None:
        exp_id += f"--{cfg.run_id_note}"
    if cfg.image_aug:
        exp_id += "--image_aug"

    # Start =>> Build Directories
    run_dir, adapter_dir = cfg.run_root_dir / exp_id, cfg.adapter_tmp_dir / exp_id
    os.makedirs(run_dir, exist_ok=True)

    # Quantization Config =>> only if LoRA fine-tuning
    quantization_config = None
    if cfg.use_quantization:
        assert cfg.use_lora, "Quantized training only supported for LoRA fine-tuning!"
        quantization_config = BitsAndBytesConfig(
            load_in_4bit=True, bnb_4bit_compute_dtype=torch.bfloat16, bnb_4bit_quant_type="nf4"
        )

    # Register OpenVLA model to HF Auto Classes (not needed if the model is on HF Hub)
    AutoConfig.register("openvla", OpenVLAConfig)
    AutoImageProcessor.register(OpenVLAConfig, PrismaticImageProcessor)
    AutoProcessor.register(OpenVLAConfig, PrismaticProcessor)
    AutoModelForVision2Seq.register(OpenVLAConfig, OpenVLAForActionPrediction)

    # Load OpenVLA Processor and Model using HF AutoClasses
    processor = AutoProcessor.from_pretrained(cfg.vla_path, trust_remote_code=True)
    vla = AutoModelForVision2Seq.from_pretrained(
        cfg.vla_path,
        torch_dtype=torch.bfloat16,
        quantization_config=quantization_config,
        low_cpu_mem_usage=True,
        trust_remote_code=True,
    )

    # Device Placement =>> note that BitsAndBytes automatically handles for quantized training
    if cfg.use_quantization:
        vla = prepare_model_for_kbit_training(vla)
    else:
        vla = vla.to(device_id)

    # [LoRA] Wrap Model w/ PEFT `LoraConfig` =>> by default we set `target_modules=all-linear`
    if cfg.use_lora:
        lora_config = LoraConfig(
            r=cfg.lora_rank,
            lora_alpha=min(cfg.lora_rank, 16),
            lora_dropout=cfg.lora_dropout,
            target_modules="all-linear",
            init_lora_weights="gaussian",
        )
        vla = get_peft_model(vla, lora_config)
        vla.print_trainable_parameters()

    # Wrap VLA in PyTorch DDP Wrapper for Multi-GPU Training
    vla = DDP(vla, device_ids=[device_id], find_unused_parameters=True, gradient_as_bucket_view=True)

    # Create Optimizer =>> note that we default to a simple constant learning rate!
    trainable_params = [param for param in vla.parameters() if param.requires_grad]
    optimizer = AdamW(trainable_params, lr=cfg.learning_rate)

    # Create Action Tokenizer
    action_tokenizer = ActionTokenizer(processor.tokenizer)

    # Load Fine-tuning Dataset =>> note that we use an RLDS-formatted dataset following Open X-Embodiment by default.
    #   =>> If you want to use a non-RLDS dataset (e.g., a standard PyTorch Dataset) see the following commented block.
    #   =>> Note that our training code does not loop over epochs because the RLDS loader does this implicitly; if using
    #       your own Dataset, make sure to add the appropriate logic to the training loop!
    #
    # ---
    # from prismatic.vla.datasets import DummyDataset
    
    # vla_dataset = DummyDataset(
    #     action_tokenizer,
    #     processor.tokenizer,
    #     image_transform=processor.image_processor.apply_transform,
    #     prompt_builder_fn=PurePromptBuilder if "v01" not in cfg.vla_path else VicunaV15ChatPromptBuilder,
    # )
    # ---
    batch_transform = RLDSBatchTransform(
        action_tokenizer,
        processor.tokenizer,
        image_transform=processor.image_processor.apply_transform,
        prompt_builder_fn=PurePromptBuilder if "v01" not in cfg.vla_path else VicunaV15ChatPromptBuilder,
    )
    vla_dataset = RLDSDataset(
        cfg.data_root_dir,
        cfg.dataset_name,
        batch_transform,
        resize_resolution=tuple(vla.module.config.image_sizes),
        shuffle_buffer_size=cfg.shuffle_buffer_size,
        image_aug=cfg.image_aug,
    )

    # [Important] Save Dataset Statistics =>> used to de-normalize actions for inference!
    if distributed_state.is_main_process:
        save_dataset_statistics(vla_dataset.dataset_statistics, run_dir)

    # Create Collator and DataLoader
    collator = PaddedCollatorForActionPrediction(
        processor.tokenizer.model_max_length, processor.tokenizer.pad_token_id, padding_side="right"
    )
    dataloader = DataLoader(
        vla_dataset,
        batch_size=cfg.batch_size,
        sampler=None,
        collate_fn=collator,
        num_workers=0,  # Important =>> Set to 0 if using RLDS; TFDS rolls its own parallelism!
    )

    # Initialize Logging =>> W&B
    if distributed_state.is_main_process:
        wandb.init(entity=cfg.wandb_entity, project=cfg.wandb_project, name=f"ft+{exp_id}")

    # Deque to store recent train metrics (used for computing smoothened metrics for gradient accumulation)
    recent_losses = deque(maxlen=cfg.grad_accumulation_steps)
    recent_action_accuracies = deque(maxlen=cfg.grad_accumulation_steps)
    recent_l1_losses = deque(maxlen=cfg.grad_accumulation_steps)

    # Train!
    with tqdm.tqdm(total=cfg.max_steps, leave=False) as progress:
        vla.train()
        optimizer.zero_grad()
        print(len(dataloader), len(vla_dataset))
        for batch_idx, batch in enumerate(dataloader):
            if batch_idx > cfg.max_steps:
                break

            with torch.autocast("cuda", dtype=torch.bfloat16):
                output: CausalLMOutputWithPast = vla(
                    input_ids=batch["input_ids"].to(device_id),
                    attention_mask=batch["attention_mask"].to(device_id),
                    pixel_values=batch["pixel_values"].to(torch.bfloat16).to(device_id),
                    labels=batch["labels"],
                )
                loss = output.loss

            # Normalize loss to account for gradient accumulation
            normalized_loss = loss / cfg.grad_accumulation_steps

            # Backward pass
            normalized_loss.backward()

            # Compute Accuracy and L1 Loss for Logging
            action_logits = output.logits[:, vla.module.vision_backbone.featurizer.patch_embed.num_patches : -1]
            action_preds = action_logits.argmax(dim=2)
            action_gt = batch["labels"][:, 1:].to(action_preds.device)
            mask = action_gt > action_tokenizer.action_token_begin_idx

            # Compute Accuracy
            correct_preds = (action_preds == action_gt) & mask
            action_accuracy = correct_preds.sum().float() / mask.sum().float()

            # Compute L1 Loss on Predicted (Continuous) Actions
            continuous_actions_pred = torch.tensor(
                action_tokenizer.decode_token_ids_to_actions(action_preds[mask].cpu().numpy())
            )
            continuous_actions_gt = torch.tensor(
                action_tokenizer.decode_token_ids_to_actions(action_gt[mask].cpu().numpy())
            )
            action_l1_loss = torch.nn.functional.l1_loss(continuous_actions_pred, continuous_actions_gt)

            # Store recent train metrics
            recent_losses.append(loss.item())
            recent_action_accuracies.append(action_accuracy.item())
            recent_l1_losses.append(action_l1_loss.item())

            # Compute gradient step index
            gradient_step_idx = batch_idx // cfg.grad_accumulation_steps

            # Compute smoothened train metrics
            #   =>> Equal to current step metrics when not using gradient accumulation
            #   =>> Otherwise, equal to the average of metrics observed over micro-batches used for gradient accumulation
            smoothened_loss = sum(recent_losses) / len(recent_losses)
            smoothened_action_accuracy = sum(recent_action_accuracies) / len(recent_action_accuracies)
            smoothened_l1_loss = sum(recent_l1_losses) / len(recent_l1_losses)

            # Push Metrics to W&B (every 10 gradient steps)
            if distributed_state.is_main_process and gradient_step_idx % 10 == 0:
                wandb.log(
                    {
                        "train_loss": smoothened_loss,
                        "action_accuracy": smoothened_action_accuracy,
                        "l1_loss": smoothened_l1_loss,
                    },
                    step=gradient_step_idx,
                )

            # Optimizer Step
            if (batch_idx + 1) % cfg.grad_accumulation_steps == 0:
                optimizer.step()
                optimizer.zero_grad()
                progress.update()

            # Save Model Checkpoint =>> by default, only keeps the latest checkpoint, continually overwriting it!
            if gradient_step_idx > 0 and gradient_step_idx % cfg.save_steps == 0:
                if distributed_state.is_main_process:
                    print(f"Saving Model Checkpoint for Step {gradient_step_idx}")

                    # If LoRA, we first save adapter weights, then merge into full model; otherwise, default save!
                    save_dir = adapter_dir if cfg.use_lora else run_dir

                    # Save Processor & Weights
                    processor.save_pretrained(run_dir)
                    vla.module.save_pretrained(save_dir)

                # Wait for processor and adapter weights to be saved by main process
                dist.barrier()

                # Merge LoRA weights into model backbone for faster inference
                #   =>> Note that merging is slow and can be done post-hoc to speed up training
                if cfg.use_lora:
                    base_vla = AutoModelForVision2Seq.from_pretrained(
                        cfg.vla_path, torch_dtype=torch.bfloat16, low_cpu_mem_usage=True, trust_remote_code=True
                    )
                    merged_vla = PeftModel.from_pretrained(base_vla, adapter_dir)
                    merged_vla = merged_vla.merge_and_unload()
                    if distributed_state.is_main_process:
                        if cfg.save_latest_checkpoint_only:
                            # Overwrite latest checkpoint
                            merged_vla.save_pretrained(run_dir)

                            print(f"Saved Model Checkpoint for Step {gradient_step_idx} at: {run_dir}")
                        else:
                            # Prepare to save checkpoint in new directory
                            checkpoint_dir = Path(str(run_dir) + f"--{gradient_step_idx}_chkpt")
                            os.makedirs(checkpoint_dir, exist_ok=True)

                            # Save dataset statistics to new directory
                            save_dataset_statistics(vla_dataset.dataset_statistics, checkpoint_dir)

                            # Save processor and model weights to new directory
                            processor.save_pretrained(checkpoint_dir)
                            merged_vla.save_pretrained(checkpoint_dir)

                            print(f"Saved Model Checkpoint for Step {gradient_step_idx} at: {checkpoint_dir}")

                # Block on Main Process Checkpointing
                dist.barrier()

            # Stop training when max_steps is reached
            if gradient_step_idx == cfg.max_steps:
                print(f"Max step {cfg.max_steps} reached! Stopping training...")
                break


if __name__ == "__main__":
    finetune()<|MERGE_RESOLUTION|>--- conflicted
+++ resolved
@@ -88,25 +88,14 @@
     adapter_tmp_dir: Path = Path("adapter-tmp")                     # Temporary directory for LoRA weights before fusing
 
     # Fine-tuning Parameters
-<<<<<<< HEAD
     batch_size: int = 16  # 24 to big for H100                                        # Fine-tuning batch size
     max_steps: int = 10_000 # 10_000                                        # Max number of fine-tuning steps
     save_steps: int = 2000                                          # Interval for checkpoint saving
-    learning_rate: float = 2e-5                                     # Fine-tuning learning rate
-    grad_accumulation_steps: int = 1                                # Gradient accumulation steps
-    image_aug: bool = True                                          # Whether to train with image augmentations
-    shuffle_buffer_size: int = 2000 # 100_000                              # Dataloader shuffle buffer size (can reduce if OOM)
-    save_latest_checkpoint_only: bool = False                        # Whether to save only one checkpoint per run and
-=======
-    batch_size: int = 16                                            # Fine-tuning batch size
-    max_steps: int = 200_000                                        # Max number of fine-tuning steps
-    save_steps: int = 5000                                          # Interval for checkpoint saving
     learning_rate: float = 5e-4                                     # Fine-tuning learning rate
     grad_accumulation_steps: int = 1                                # Gradient accumulation steps
     image_aug: bool = True                                          # Whether to train with image augmentations
-    shuffle_buffer_size: int = 100_000                              # Dataloader shuffle buffer size (can reduce if OOM)
-    save_latest_checkpoint_only: bool = True                        # Whether to save only one checkpoint per run and
->>>>>>> c8f03f48
+    shuffle_buffer_size: int = 100_000 # 100_000                              # Dataloader shuffle buffer size (can reduce if OOM)
+    save_latest_checkpoint_only: bool = False                        # Whether to save only one checkpoint per run and
                                                                     #   continually overwrite the latest checkpoint
                                                                     #   (If False, saves all checkpoints)
 
@@ -118,13 +107,8 @@
                                                                     #   => CAUTION: Reduces memory but hurts performance
 
     # Tracking Parameters
-<<<<<<< HEAD
     wandb_project: str = "openvla_spot"                                  # Name of W&B project to log to (use default!)
     wandb_entity: str = "yibo-zhang"                          # Name of entity to log under
-=======
-    wandb_project: str = "openvla"                                  # Name of W&B project to log to (use default!)
-    wandb_entity: str = "stanford-voltron"                          # Name of entity to log under
->>>>>>> c8f03f48
     run_id_note: Optional[str] = None                               # Extra note for logging, Weights & Biases
 
     # fmt: on
